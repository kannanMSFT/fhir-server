﻿// -------------------------------------------------------------------------------------------------
// Copyright (c) Microsoft Corporation. All rights reserved.
// Licensed under the MIT License (MIT). See LICENSE in the repo root for license information.
// -------------------------------------------------------------------------------------------------

using System;
using System.Collections.Generic;
using System.CommandLine;
using System.CommandLine.Invocation;
using FhirSchemaManager.Commands;
using FhirSchemaManager.Model;

namespace FhirSchemaManager
{
    internal class Program
    {
        public static void Main(string[] args)
        {
            var fhirServerOption = new Option(
                OptionAliases.FhirServer,
                Resources.FhirServerOptionDescription,
                new Argument<Uri> { Arity = ArgumentArity.ExactlyOne });

            var connectionStringOption = new Option(
                OptionAliases.ConnectionString,
                Resources.ConnectionStringOptionDescription,
                new Argument<string> { Arity = ArgumentArity.ExactlyOne });

            var versionOption = new Option(
                OptionAliases.Version,
                Resources.VersionOptionDescription,
                new Argument<int> { Arity = ArgumentArity.ExactlyOne });

<<<<<<< HEAD
            var forceOption = new Option(
                OptionAliases.Force,
                Resources.ForceOptionDescription,
                new Argument<bool> { Arity = ArgumentArity.ZeroOrOne });
=======
            var nextOption = new Option(
               OptionAliases.Next,
               Resources.NextOptionDescritpion,
               new Argument<bool> { Arity = ArgumentArity.ZeroOrOne });

            var latestOption = new Option(
               OptionAliases.Latest,
               Resources.LatestOptionDescription,
               new Argument<bool> { Arity = ArgumentArity.ZeroOrOne });
>>>>>>> b77f4803

            var rootCommand = new RootCommand();

            var currentCommand = new Command(CommandNames.Current, Resources.CurrentCommandDescription)
            {
                fhirServerOption,
            };
            currentCommand.Handler = CommandHandler.Create<InvocationContext, Uri>(CurrentCommand.HandlerAsync);
            currentCommand.Argument.AddValidator(symbol => Validators.RequiredOptionValidator.Validate(symbol, fhirServerOption, Resources.FhirServerRequiredValidation));

            var applyCommand = new Command(CommandNames.Apply, Resources.ApplyCommandDescription)
            {
                connectionStringOption,
                fhirServerOption,
                versionOption,
<<<<<<< HEAD
                forceOption,
            };
            applyCommand.Handler = CommandHandler.Create<string, Uri, int, bool>(ApplyCommand.HandlerAsync);
=======
                nextOption,
                latestOption,
            };
            applyCommand.Handler = CommandHandler.Create<string, Uri, MutuallyExclusiveType>(ApplyCommand.HandlerAsync);
>>>>>>> b77f4803
            applyCommand.Argument.AddValidator(symbol => Validators.RequiredOptionValidator.Validate(symbol, connectionStringOption, Resources.ConnectionStringRequiredValidation));
            applyCommand.Argument.AddValidator(symbol => Validators.RequiredOptionValidator.Validate(symbol, fhirServerOption, Resources.FhirServerRequiredValidation));
            applyCommand.Argument.AddValidator(symbol => Validators.MutuallyExclusiveOptionValidator.Validate(symbol, new List<Option> { versionOption, nextOption, latestOption }, Resources.MutuallyExclusiveValidation));

            var availableCommand = new Command(CommandNames.Available, Resources.AvailableCommandDescription)
            {
                fhirServerOption,
            };
            availableCommand.Handler = CommandHandler.Create<InvocationContext, Uri>(AvailableCommand.Handler);
            availableCommand.Argument.AddValidator(symbol => Validators.RequiredOptionValidator.Validate(symbol, fhirServerOption, Resources.FhirServerRequiredValidation));

            rootCommand.AddCommand(applyCommand);
            rootCommand.AddCommand(availableCommand);
            rootCommand.AddCommand(currentCommand);

            rootCommand.InvokeAsync(args).Wait();
        }
    }
}<|MERGE_RESOLUTION|>--- conflicted
+++ resolved
@@ -31,12 +31,6 @@
                 Resources.VersionOptionDescription,
                 new Argument<int> { Arity = ArgumentArity.ExactlyOne });
 
-<<<<<<< HEAD
-            var forceOption = new Option(
-                OptionAliases.Force,
-                Resources.ForceOptionDescription,
-                new Argument<bool> { Arity = ArgumentArity.ZeroOrOne });
-=======
             var nextOption = new Option(
                OptionAliases.Next,
                Resources.NextOptionDescritpion,
@@ -46,7 +40,11 @@
                OptionAliases.Latest,
                Resources.LatestOptionDescription,
                new Argument<bool> { Arity = ArgumentArity.ZeroOrOne });
->>>>>>> b77f4803
+
+            var forceOption = new Option(
+                OptionAliases.Force,
+                Resources.ForceOptionDescription,
+                new Argument<bool> { Arity = ArgumentArity.ZeroOrOne });
 
             var rootCommand = new RootCommand();
 
@@ -62,16 +60,11 @@
                 connectionStringOption,
                 fhirServerOption,
                 versionOption,
-<<<<<<< HEAD
+                nextOption,
+                latestOption,
                 forceOption,
             };
-            applyCommand.Handler = CommandHandler.Create<string, Uri, int, bool>(ApplyCommand.HandlerAsync);
-=======
-                nextOption,
-                latestOption,
-            };
-            applyCommand.Handler = CommandHandler.Create<string, Uri, MutuallyExclusiveType>(ApplyCommand.HandlerAsync);
->>>>>>> b77f4803
+            applyCommand.Handler = CommandHandler.Create<string, Uri, MutuallyExclusiveType, bool>(ApplyCommand.HandlerAsync);
             applyCommand.Argument.AddValidator(symbol => Validators.RequiredOptionValidator.Validate(symbol, connectionStringOption, Resources.ConnectionStringRequiredValidation));
             applyCommand.Argument.AddValidator(symbol => Validators.RequiredOptionValidator.Validate(symbol, fhirServerOption, Resources.FhirServerRequiredValidation));
             applyCommand.Argument.AddValidator(symbol => Validators.MutuallyExclusiveOptionValidator.Validate(symbol, new List<Option> { versionOption, nextOption, latestOption }, Resources.MutuallyExclusiveValidation));
