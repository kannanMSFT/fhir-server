﻿// -------------------------------------------------------------------------------------------------
// Copyright (c) Microsoft Corporation. All rights reserved.
// Licensed under the MIT License (MIT). See LICENSE in the repo root for license information.
// -------------------------------------------------------------------------------------------------

namespace Microsoft.Health.Fhir.SqlServer.Features.Schema
{
    public static class SchemaVersionConstants
    {
        public const int Min = (int)SchemaVersion.V4;
<<<<<<< HEAD
        public const int Max = (int)SchemaVersion.V9;
        public const int SearchParameterStatusSchemaVersion = (int)SchemaVersion.V6;
        public const int SupportForReferencesWithMissingTypeVersion = (int)SchemaVersion.V7;
        public const int AddMinMaxForDateAndStringSearchParamVersion = (int)SchemaVersion.V9;
=======
        public const int Max = (int)SchemaVersion.V8;
        public const int SearchParameterStatusSchemaVersion = (int)SchemaVersion.V6;
        public const int SupportForReferencesWithMissingTypeVersion = (int)SchemaVersion.V7;
        public const int SearchParameterHashSchemaVersion = (int)SchemaVersion.V8;
>>>>>>> a3fe5440
    }
}<|MERGE_RESOLUTION|>--- conflicted
+++ resolved
@@ -8,16 +8,10 @@
     public static class SchemaVersionConstants
     {
         public const int Min = (int)SchemaVersion.V4;
-<<<<<<< HEAD
         public const int Max = (int)SchemaVersion.V9;
         public const int SearchParameterStatusSchemaVersion = (int)SchemaVersion.V6;
         public const int SupportForReferencesWithMissingTypeVersion = (int)SchemaVersion.V7;
+        public const int SearchParameterHashSchemaVersion = (int)SchemaVersion.V8;
         public const int AddMinMaxForDateAndStringSearchParamVersion = (int)SchemaVersion.V9;
-=======
-        public const int Max = (int)SchemaVersion.V8;
-        public const int SearchParameterStatusSchemaVersion = (int)SchemaVersion.V6;
-        public const int SupportForReferencesWithMissingTypeVersion = (int)SchemaVersion.V7;
-        public const int SearchParameterHashSchemaVersion = (int)SchemaVersion.V8;
->>>>>>> a3fe5440
     }
 }