﻿<Project Sdk="Microsoft.NET.Sdk">
  <PropertyGroup>
    <TargetFramework>net5.0</TargetFramework>
  </PropertyGroup>
  <ItemGroup>
    <EmbeddedResource Include="Features\Schema\Migrations\2.diff.sql" />
    <EmbeddedResource Include="Features\Schema\Migrations\3.diff.sql" />
    <EmbeddedResource Include="Features\Schema\Migrations\4.diff.sql" />
    <EmbeddedResource Include="Features\Schema\Migrations\4.sql" />
    <EmbeddedResource Include="Features\Schema\Migrations\5.diff.sql" />
    <EmbeddedResource Include="Features\Schema\Migrations\5.sql" />
    <EmbeddedResource Include="Features\Schema\Migrations\6.diff.sql" />
    <EmbeddedResource Include="Features\Schema\Migrations\6.sql">
      <InputToImmutableSqlGenerator>true</InputToImmutableSqlGenerator>
      <InputToMutableSqlGenerator>true</InputToMutableSqlGenerator>
      <MutableClassVersion>6</MutableClassVersion>
    </EmbeddedResource>
    <EmbeddedResource Include="Features\Schema\Migrations\7.diff.sql" />
    <EmbeddedResource Include="Features\Schema\Migrations\7.sql"/>
    <EmbeddedResource Include="Features\Schema\Migrations\8.diff.sql" />
    <EmbeddedResource Include="Features\Schema\Migrations\8.sql">
      <InputToImmutableSqlGenerator>true</InputToImmutableSqlGenerator>
<<<<<<< HEAD
=======
      <InputToMutableSqlGenerator>true</InputToMutableSqlGenerator>
      <MutableClassVersion>7</MutableClassVersion>
    </EmbeddedResource>
    <EmbeddedResource Include="Features\Schema\Migrations\8.diff.sql" />
    <EmbeddedResource Include="Features\Schema\Migrations\8.sql">
      <InputToImmutableSqlGenerator>true</InputToImmutableSqlGenerator>
      <InputToMutableSqlGenerator>true</InputToMutableSqlGenerator>
>>>>>>> b8198016
      <MutableClassVersion>Latest</MutableClassVersion>
      <InputToMutableSqlGenerator>true</InputToMutableSqlGenerator>
    </EmbeddedResource>

  </ItemGroup>
  <ItemGroup>
    <PackageReference Include="Ensure.That" Version="10.1.0" />
    <PackageReference Include="Microsoft.Health.Abstractions" Version="$(HealthcareSharedPackageVersion)" />
    <PackageReference Include="Microsoft.Health.SqlServer" Version="$(HealthcareSharedPackageVersion)" />
    <PackageReference Include="Microsoft.Health.SqlServer.Api" Version="$(HealthcareSharedPackageVersion)" />
    <PackageReference Include="Microsoft.Health.Extensions.BuildTimeCodeGenerator" Version="$(HealthcareSharedPackageVersion)" />
    <PackageReference Include="Microsoft.IO.RecyclableMemoryStream" Version="2.0.0" />
    <PackageReference Include="Microsoft.SqlServer.SqlManagementObjects" Version="161.46041.41" />
    <PackageReference Include="Microsoft.Extensions.Diagnostics.HealthChecks.Abstractions" Version="$(AspNetPackageVersion)" />
    <PackageReference Include="Microsoft.Data.SqlClient" Version="2.1.2" />
  </ItemGroup>
  <ItemGroup>
    <ProjectReference Include="..\Microsoft.Health.Fhir.Core\Microsoft.Health.Fhir.Core.csproj" />
  </ItemGroup>
  <ItemGroup>
    <Compile Update="Resources.Designer.cs">
      <DesignTime>True</DesignTime>
      <AutoGen>True</AutoGen>
      <DependentUpon>Resources.resx</DependentUpon>
    </Compile>
  </ItemGroup>
  <ItemGroup>
    <EmbeddedResource Update="Resources.resx">
      <Generator>ResXFileCodeGenerator</Generator>
      <LastGenOutput>Resources.Designer.cs</LastGenOutput>
    </EmbeddedResource>
  </ItemGroup>

  <Target Name="ComputeGeneratorInputs" BeforeTargets="GenerateFiles">
    <ItemGroup>
      <MutableSqlGeneratorInputs Include="@(EmbeddedResource)" Condition="'%(EmbeddedResource.InputToMutableSqlGenerator)' == 'true'" />
      <ImmutableSqlGeneratorInputs Include="@(EmbeddedResource)" Condition="'%(EmbeddedResource.InputToImmutableSqlGenerator)' == 'true'" />

      <!--We create this item group to that MSBuild can know when the GenerateFiles can be skipped.-->
      <GenerateFilesInputs Include="@(MutableSqlGeneratorInputs);@(ImmutableSqlGeneratorInputs)" />

      <Generated Include="Features\Schema\Model\ImmutableTypes.Generated.cs">
        <Generator>ImmutableSqlModelGenerator</Generator>
        <Namespace>Microsoft.Health.Fhir.SqlServer.Features.Schema.Model</Namespace>
        <Args>@(ImmutableSqlGeneratorInputs->'"%(FullPath)"', ' ')</Args>
      </Generated>
      <Generated Include="Features\Schema\Model\V%(MutableSqlGeneratorInputs.MutableClassVersion).Generated.cs">
        <Generator>MutableSqlModelGenerator</Generator>
        <Namespace>Microsoft.Health.Fhir.SqlServer.Features.Schema.Model</Namespace>
        <Args>@(MutableSqlGeneratorInputs->'"%(FullPath)"', ' ')</Args>
      </Generated>
    </ItemGroup>
  </Target>

</Project><|MERGE_RESOLUTION|>--- conflicted
+++ resolved
@@ -2,6 +2,10 @@
   <PropertyGroup>
     <TargetFramework>net5.0</TargetFramework>
   </PropertyGroup>
+  <ItemGroup>
+    <None Remove="Features\Schema\Migrations\9.diff.sql" />
+    <None Remove="Features\Schema\Migrations\9.sql" />
+  </ItemGroup>
   <ItemGroup>
     <EmbeddedResource Include="Features\Schema\Migrations\2.diff.sql" />
     <EmbeddedResource Include="Features\Schema\Migrations\3.diff.sql" />
@@ -16,12 +20,8 @@
       <MutableClassVersion>6</MutableClassVersion>
     </EmbeddedResource>
     <EmbeddedResource Include="Features\Schema\Migrations\7.diff.sql" />
-    <EmbeddedResource Include="Features\Schema\Migrations\7.sql"/>
-    <EmbeddedResource Include="Features\Schema\Migrations\8.diff.sql" />
-    <EmbeddedResource Include="Features\Schema\Migrations\8.sql">
+    <EmbeddedResource Include="Features\Schema\Migrations\7.sql">
       <InputToImmutableSqlGenerator>true</InputToImmutableSqlGenerator>
-<<<<<<< HEAD
-=======
       <InputToMutableSqlGenerator>true</InputToMutableSqlGenerator>
       <MutableClassVersion>7</MutableClassVersion>
     </EmbeddedResource>
@@ -29,11 +29,14 @@
     <EmbeddedResource Include="Features\Schema\Migrations\8.sql">
       <InputToImmutableSqlGenerator>true</InputToImmutableSqlGenerator>
       <InputToMutableSqlGenerator>true</InputToMutableSqlGenerator>
->>>>>>> b8198016
+      <MutableClassVersion>8</MutableClassVersion>
+    </EmbeddedResource>
+    <EmbeddedResource Include="Features\Schema\Migrations\9.diff.sql" />
+    <EmbeddedResource Include="Features\Schema\Migrations\9.sql">
+      <InputToImmutableSqlGenerator>true</InputToImmutableSqlGenerator>
+      <InputToMutableSqlGenerator>true</InputToMutableSqlGenerator>
       <MutableClassVersion>Latest</MutableClassVersion>
-      <InputToMutableSqlGenerator>true</InputToMutableSqlGenerator>
     </EmbeddedResource>
-
   </ItemGroup>
   <ItemGroup>
     <PackageReference Include="Ensure.That" Version="10.1.0" />
