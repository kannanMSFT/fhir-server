{
    "profiles": {
        "Default": {
            "commandName": "Project",
            "environmentVariables": {
                "TestAuthEnvironment:FilePath": "..//..//testauthenvironment.json",
                "DataStore": "CosmosDb",
                "ASPNETCORE_ENVIRONMENT": "development"
            },
            "applicationUrl": "https://localhost:44348/"
        },
        "CosmosDb": {
            "commandName": "Project",
            "environmentVariables": {
                "TestAuthEnvironment:FilePath": "..//..//testauthenvironment.json",
                "DataStore": "CosmosDb",
                "ASPNETCORE_ENVIRONMENT": "development"
            },
            "applicationUrl": "https://localhost:44348/"
        },
        "SqlServer": {
            "commandName": "Project",
            "environmentVariables": {
                "SqlServer:Initialize": "true",
                "SqlServer:AllowDatabaseCreation": "true",
                "SqlServer:SchemaOptions:AutomaticUpdatesEnabled": "true",
                "TestAuthEnvironment:FilePath": "..//..//testauthenvironment.json",
                "SqlServer:ConnectionString": "Server=tcp:tongwu-task.database.windows.net,1433;Initial Catalog=tongwu0426;Persist Security Info=False;User ID=tongwu;Password=!1qaz@2wsx#3edc;MultipleActiveResultSets=False;Encrypt=True;TrustServerCertificate=False;Connection Timeout=30;",
                "DataStore": "SqlServer",
<<<<<<< HEAD
                "TaskHosting:Enabled": "true",
                "TaskHosting:QueueId": "default",
=======
>>>>>>> 2d8cb2b4
                "FhirServer:Operations:IntegrationDataStore:StorageAccountConnection": "UseDevelopmentStorage=true",
                "ASPNETCORE_ENVIRONMENT": "development"
            },
            "applicationUrl": "https://localhost:44348/"
        }
    }
}<|MERGE_RESOLUTION|>--- conflicted
+++ resolved
@@ -25,13 +25,10 @@
                 "SqlServer:AllowDatabaseCreation": "true",
                 "SqlServer:SchemaOptions:AutomaticUpdatesEnabled": "true",
                 "TestAuthEnvironment:FilePath": "..//..//testauthenvironment.json",
-                "SqlServer:ConnectionString": "Server=tcp:tongwu-task.database.windows.net,1433;Initial Catalog=tongwu0426;Persist Security Info=False;User ID=tongwu;Password=!1qaz@2wsx#3edc;MultipleActiveResultSets=False;Encrypt=True;TrustServerCertificate=False;Connection Timeout=30;",
+                "SqlServer:ConnectionString": "Server=tcp:tongwu-task.database.windows.net,1433;Initial Catalog=tongu0412;Persist Security Info=False;User ID=tongwu;Password=!1qaz@2wsx#3edc;MultipleActiveResultSets=False;Encrypt=True;TrustServerCertificate=False;Connection Timeout=30;",
                 "DataStore": "SqlServer",
-<<<<<<< HEAD
                 "TaskHosting:Enabled": "true",
                 "TaskHosting:QueueId": "default",
-=======
->>>>>>> 2d8cb2b4
                 "FhirServer:Operations:IntegrationDataStore:StorageAccountConnection": "UseDevelopmentStorage=true",
                 "ASPNETCORE_ENVIRONMENT": "development"
             },
