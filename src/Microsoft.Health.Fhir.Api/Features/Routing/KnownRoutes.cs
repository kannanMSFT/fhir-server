﻿// -------------------------------------------------------------------------------------------------
// Copyright (c) Microsoft Corporation. All rights reserved.
// Licensed under the MIT License (MIT). See LICENSE in the repo root for license information.
// -------------------------------------------------------------------------------------------------

using OperationsConstants = Microsoft.Health.Fhir.Core.Features.Operations.OperationsConstants;

namespace Microsoft.Health.Fhir.Api.Features.Routing
{
    internal class KnownRoutes
    {
        internal const string ResourceTypeRouteConstraint = "fhirResource";
        internal const string CompartmentResourceTypeRouteConstraint = "fhirCompartmentResource";
        internal const string CompartmentTypeRouteConstraint = "fhirCompartment";

        private const string ResourceTypeRouteSegment = "{" + KnownActionParameterNames.ResourceType + ":" + ResourceTypeRouteConstraint + "}";
        private const string CompartmentResourceTypeRouteSegment = "{" + KnownActionParameterNames.ResourceType + ":" + CompartmentResourceTypeRouteConstraint + "}";
        private const string CompartmentTypeRouteSegment = "{" + KnownActionParameterNames.CompartmentType + ":" + CompartmentTypeRouteConstraint + "}";
        private const string IdRouteSegment = "{" + KnownActionParameterNames.Id + "}";
        private const string VidRouteSegment = "{" + KnownActionParameterNames.Vid + "}";

        public const string History = "_history";
        public const string Search = "_search";
        public const string ResourceType = ResourceTypeRouteSegment;
        public const string ResourceTypeHistory = ResourceType + "/" + History;
        public const string ResourceTypeSearch = ResourceType + "/" + Search;
        public const string ResourceTypeById = ResourceType + "/" + IdRouteSegment;
        public const string ResourceTypeByIdHistory = ResourceTypeById + "/" + History;
        public const string ResourceTypeByIdAndVid = ResourceTypeByIdHistory + "/" + VidRouteSegment;

        public const string OperationDefinition = "OperationDefinition";

        public const string Export = "$export";
        public const string ExportResourceType = ResourceType + "/" + Export;
        public const string ExportResourceTypeById = ResourceTypeById + "/" + Export;
        public const string ExportJobLocation = OperationsConstants.Operations + "/" + OperationsConstants.Export + "/" + IdRouteSegment;
        public const string ExportOperationDefinition = OperationDefinition + "/" + OperationsConstants.Export;
        public const string PatientExportOperationDefinition = OperationDefinition + "/" + OperationsConstants.PatientExport;
        public const string GroupExportOperationDefinition = OperationDefinition + "/" + OperationsConstants.GroupExport;
        public const string AnonymizedExportOperationDefinition = OperationDefinition + "/" + OperationsConstants.AnonymizedExport;

        public const string Validate = "$validate";
        public const string ValidateResourceType = ResourceType + "/" + Validate;
        public const string ValidateResourceTypeById = ResourceTypeById + "/" + Validate;

        public const string Reindex = "$reindex";
        public const string ReindexSingleResource = ResourceTypeById + "/" + Reindex;
        public const string ReindexJobLocation = OperationsConstants.Operations + "/" + OperationsConstants.Reindex + "/" + IdRouteSegment;
        public const string ReindexOperationDefinition = OperationDefinition + "/" + OperationsConstants.Reindex;
        public const string ResourceReindexOperationDefinition = OperationDefinition + "/" + OperationsConstants.ResourceReindex;

        public const string ConvertData = "$convert-data";
        public const string ConvertDataOperationDefinition = OperationDefinition + "/" + OperationsConstants.ConvertData;

<<<<<<< HEAD
        public const string Everything = "$everything";
        public const string EverythingResourceTypeById = ResourceTypeById + "/" + Everything;
=======
        public const string MemberMatch = "Patient/$member-match";
        public const string MemberMatchOperationDefinition = OperationDefinition + "/" + OperationsConstants.MemberMatch;
>>>>>>> 4d1be03c

        public const string CompartmentTypeByResourceType = CompartmentTypeRouteSegment + "/" + IdRouteSegment + "/" + CompartmentResourceTypeRouteSegment;

        public const string Metadata = "metadata";
        public const string Versions = "$versions";

        public const string HealthCheck = "/health/check";
        public const string CustomError = "/CustomError";
    }
}<|MERGE_RESOLUTION|>--- conflicted
+++ resolved
@@ -52,13 +52,11 @@
         public const string ConvertData = "$convert-data";
         public const string ConvertDataOperationDefinition = OperationDefinition + "/" + OperationsConstants.ConvertData;
 
-<<<<<<< HEAD
+        public const string MemberMatch = "Patient/$member-match";
+        public const string MemberMatchOperationDefinition = OperationDefinition + "/" + OperationsConstants.MemberMatch;
+
         public const string Everything = "$everything";
         public const string EverythingResourceTypeById = ResourceTypeById + "/" + Everything;
-=======
-        public const string MemberMatch = "Patient/$member-match";
-        public const string MemberMatchOperationDefinition = OperationDefinition + "/" + OperationsConstants.MemberMatch;
->>>>>>> 4d1be03c
 
         public const string CompartmentTypeByResourceType = CompartmentTypeRouteSegment + "/" + IdRouteSegment + "/" + CompartmentResourceTypeRouteSegment;
 
