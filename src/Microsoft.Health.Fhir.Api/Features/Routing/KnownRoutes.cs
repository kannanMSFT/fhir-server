--- conflicted
+++ resolved
@@ -52,14 +52,12 @@
         public const string ConvertData = "$convert-data";
         public const string ConvertDataOperationDefinition = OperationDefinition + "/" + OperationsConstants.ConvertData;
 
-<<<<<<< HEAD
+        public const string MemberMatch = "Patient/$member-match";
+        public const string MemberMatchOperationDefinition = OperationDefinition + "/" + OperationsConstants.MemberMatch;
+
         public const string Import = "$import";
         public const string ImportDataOperationDefinition = OperationDefinition + "/" + OperationsConstants.Import;
         public const string ImportJobLocation = OperationsConstants.Operations + "/" + OperationsConstants.Import + "/" + IdRouteSegment;
-=======
-        public const string MemberMatch = "Patient/$member-match";
-        public const string MemberMatchOperationDefinition = OperationDefinition + "/" + OperationsConstants.MemberMatch;
->>>>>>> 390680bf
 
         public const string CompartmentTypeByResourceType = CompartmentTypeRouteSegment + "/" + IdRouteSegment + "/" + CompartmentResourceTypeRouteSegment;
 
