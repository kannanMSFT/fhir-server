﻿// -------------------------------------------------------------------------------------------------
// Copyright (c) Microsoft Corporation. All rights reserved.
// Licensed under the MIT License (MIT). See LICENSE in the repo root for license information.
// -------------------------------------------------------------------------------------------------

namespace Microsoft.Health.Fhir.ValueSets
{
    /// <summary>
    /// Value set defined at https://www.hl7.org/fhir/valueset-audit-event-sub-type.html
    /// </summary>
    public static class AuditEventSubType
    {
        public const string System = "http://hl7.org/fhir/ValueSet/audit-event-sub-type";

        public const string Create = "create";

        public const string Read = "read";

        public const string VRead = "vread";

        public const string Update = "update";

        public const string Delete = "delete";

        public const string History = "history";

        public const string HistoryType = "history-type";

        public const string HistorySystem = "history-system";

        public const string HistoryInstance = "history-instance";

        public const string Search = "search";

        public const string SearchType = "search-type";

        public const string SearchSystem = "search-system";

        public const string Capabilities = "capabilities";

        public const string SmartOnFhirAuthorize = "smart-on-fhir-authorize";

        public const string SmartOnFhirCallback = "smart-on-fhir-callback";

        public const string SmartOnFhirToken = "smart-on-fhir-token";

        public const string BundlePost = "bundle-post";

        public const string Batch = "batch";

        public const string Transaction = "transaction";

        public const string Patch = "patch";

        // The spec has an "operation" audit-event-sub-type, but that only refers to an operation
        // that is defined by an OperationDefinition. And export does not fall under that list as
        // of 2019/03/19. So we have to use our own sub-type.
        public const string Export = "export";

        public const string Reindex = "reindex";

        public const string ConvertData = "convert-data";

        public const string Validate = "validate";

<<<<<<< HEAD
        public const string Everything = "everything";
=======
        public const string MemberMatch = "member-match";
>>>>>>> 4d1be03c
    }
}<|MERGE_RESOLUTION|>--- conflicted
+++ resolved
@@ -63,10 +63,8 @@
 
         public const string Validate = "validate";
 
-<<<<<<< HEAD
+        public const string MemberMatch = "member-match";
+
         public const string Everything = "everything";
-=======
-        public const string MemberMatch = "member-match";
->>>>>>> 4d1be03c
     }
 }