--- conflicted
+++ resolved
@@ -110,98 +110,6 @@
             }
         }
 
-<<<<<<< HEAD
-        public bool CompareDatabaseSchemas(string databaseName1, string databaseName2)
-        {
-            var testConnectionString1 = new SqlConnectionStringBuilder(_initialConnectionString) { InitialCatalog = databaseName1 }.ToString();
-            var testConnectionString2 = new SqlConnectionStringBuilder(_initialConnectionString) { InitialCatalog = databaseName2 }.ToString();
-
-            var source = new SchemaCompareDatabaseEndpoint(testConnectionString1);
-            var target = new SchemaCompareDatabaseEndpoint(testConnectionString2);
-            var comparison = new SchemaComparison(source, target);
-
-            SchemaComparisonResult result = comparison.Compare();
-
-            // These types were introduced in earlier schema versions but are no longer used in newer versions.
-            // They are not removed so as to no break compatibility with instances requiring an older schema version.
-            // Exclude them from the schema comparison differences.
-            (string type, string name)[] deprecatedObjectToIgnore =
-            {
-                ("Procedure", "[dbo].[UpsertResource]"),
-                ("Procedure", "[dbo].[UpsertResource_2]"),
-                ("Procedure", "[dbo].[UpsertResource_3]"),
-                ("Procedure", "[dbo].[ReindexResource]"),
-                ("Procedure", "[dbo].[BulkReindexResources]"),
-                ("TableType", "[dbo].[ReferenceSearchParamTableType_1]"),
-                ("TableType", "[dbo].[ReferenceTokenCompositeSearchParamTableType_1]"),
-                ("TableType", "[dbo].[ResourceWriteClaimTableType_1]"),
-                ("TableType", "[dbo].[CompartmentAssignmentTableType_1]"),
-                ("TableType", "[dbo].[ReferenceSearchParamTableType_2]"),
-                ("TableType", "[dbo].[TokenSearchParamTableType_1]"),
-                ("TableType", "[dbo].[TokenTextTableType_1]"),
-                ("TableType", "[dbo].[StringSearchParamTableType_1]"),
-                ("TableType", "[dbo].[UriSearchParamTableType_1]"),
-                ("TableType", "[dbo].[NumberSearchParamTableType_1]"),
-                ("TableType", "[dbo].[QuantitySearchParamTableType_1]"),
-                ("TableType", "[dbo].[DateTimeSearchParamTableType_1]"),
-                ("TableType", "[dbo].[ReferenceTokenCompositeSearchParamTableType_2]"),
-                ("TableType", "[dbo].[TokenTokenCompositeSearchParamTableType_1]"),
-                ("TableType", "[dbo].[TokenDateTimeCompositeSearchParamTableType_1]"),
-                ("TableType", "[dbo].[TokenQuantityCompositeSearchParamTableType_1]"),
-                ("TableType", "[dbo].[TokenStringCompositeSearchParamTableType_1]"),
-                ("TableType", "[dbo].[TokenNumberNumberCompositeSearchParamTableType_1]"),
-                ("TableType", "[dbo].[BulkDateTimeSearchParamTableType_1]"),
-                ("TableType", "[dbo].[BulkStringSearchParamTableType_1]"),
-            };
-
-            var remainingDifferences = result.Differences.Where(
-                d => !deprecatedObjectToIgnore.Any(
-                    i =>
-                        (d.SourceObject?.ObjectType.Name == i.type && d.SourceObject?.Name?.ToString() == i.name) ||
-                        (d.TargetObject?.ObjectType.Name == i.type && d.TargetObject?.Name?.ToString() == i.name)))
-                .ToList();
-
-            // Some of the schema changes we are making to tables include addition of columns. In order to support
-            // upgrading older schemas to the newer ones we have to add default constraints to the upgrade script.
-            // These constraints will not be present in databases that were directly initialized with the latest schema.
-            // We need to exclude these constraints from the schema difference comparison.
-            bool unexpectedDifference = false;
-            HashSet<string> constraintNames = new HashSet<string>()
-            {
-                "[dbo].[date_IsMin_Constraint]",
-                "[dbo].[date_IsMax_Constraint]",
-                "[dbo].[string_IsMin_Constraint]",
-                "[dbo].[string_IsMax_Constraint]",
-            };
-
-            foreach (SchemaDifference schemaDifference in remainingDifferences)
-            {
-                if (schemaDifference.TargetObject.ObjectType.Name == "Table")
-                {
-                    foreach (SchemaDifference child in schemaDifference.Children)
-                    {
-                        if (child.TargetObject.ObjectType.Name == "DefaultConstraint" && constraintNames.Contains(child.TargetObject.Name.ToString()))
-                        {
-                            // Expected
-                            continue;
-                        }
-                        else
-                        {
-                            unexpectedDifference = true;
-                        }
-                    }
-                }
-                else
-                {
-                    unexpectedDifference = true;
-                }
-            }
-
-            return !unexpectedDifference;
-        }
-
-=======
->>>>>>> 52463c26
         public async Task DeleteAllExportJobRecordsAsync(CancellationToken cancellationToken = default)
         {
             using (var connection = await _sqlConnectionFactory.GetSqlConnectionAsync())
